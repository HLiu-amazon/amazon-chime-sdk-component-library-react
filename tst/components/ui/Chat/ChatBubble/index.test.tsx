// Copyright 2020-2021 Amazon.com, Inc. or its affiliates. All Rights Reserved.
// SPDX-License-Identifier: Apache-2.0

import '@testing-library/jest-dom';
import React from 'react';

import ChatBubble from '../../../../../src/components/ui/Chat/ChatBubble';
import lightTheme from '../../../../../src/theme/light';
import { renderWithTheme } from '../../../../test-helpers';

describe('ChatBubble', () => {
  it('should render a ChatBubble component in the document', () => {
<<<<<<< HEAD
    const component = <ChatBubble senderName='test user' variant='outgoing' >test message</ChatBubble>;
=======
    const component = (
      <ChatBubble
        content="test message"
        senderName="test user"
        variant="outgoing"
      />
    );
>>>>>>> 31932d56
    const { getByTestId } = renderWithTheme(lightTheme, component);
    const message = getByTestId('chat-bubble');

    expect(message).toBeInTheDocument();
  });

  it('should render content in the ChatBubble component', () => {
<<<<<<< HEAD
    const component = <ChatBubble senderName='test user' variant='outgoing' >test message</ChatBubble>;
=======
    const component = (
      <ChatBubble
        content="test message"
        senderName="test user"
        variant="outgoing"
      />
    );
>>>>>>> 31932d56
    const { getByText } = renderWithTheme(lightTheme, component);
    const content = getByText('test message');

    expect(content).toBeInTheDocument();
  });

  it('should render the name in the ChatBubble component', () => {
<<<<<<< HEAD
    const component = <ChatBubble senderName='test user' variant='outgoing' >test message</ChatBubble>;
    const { queryByTestId } = renderWithTheme(lightTheme, component);
    const name = queryByTestId('chat-bubble-sender-name');
=======
    const component = (
      <ChatBubble
        content="test message"
        senderName="test user"
        variant="outgoing"
      />
    );
    const { getByText } = renderWithTheme(lightTheme, component);
    const name = getByText('test user');
>>>>>>> 31932d56

    expect(name).toBeInTheDocument();
  });

<<<<<<< HEAD
  it('should not render the name in the ChatBubble component if senderName is null', () => {
    const component = <ChatBubble variant='outgoing'>test message</ChatBubble>;
    const { queryByTestId } = renderWithTheme(lightTheme, component);
    const name = queryByTestId('chat-bubble-sender-name');
=======
  it('should not render the name in the ChatBubble component if showName is false', () => {
    const component = (
      <ChatBubble
        content="test message"
        senderName="test user"
        variant="outgoing"
        showName={false}
      />
    );
    const { queryByText } = renderWithTheme(lightTheme, component);
    const name = queryByText('test user');
>>>>>>> 31932d56

    expect(name).not.toBeInTheDocument();
  });

  it('should render timestamp in the ChatBubble component', () => {
    const component = <ChatBubble senderName='test user' timestamp='1:30 PM' variant='outgoing' >test message</ChatBubble>;
    const { queryByTestId } = renderWithTheme(lightTheme, component);
    const timestamp = queryByTestId('chat-bubble-timestamp');

    expect(timestamp).toBeInTheDocument();
  });

  it('should not render timestamp in the ChatBubble component if timestamp is null', () => {
    const component = <ChatBubble senderName='test user' variant='outgoing' >test message</ChatBubble>;
    const { queryByTestId } = renderWithTheme(lightTheme, component);
    const timestamp = queryByTestId('chat-bubble-timestamp');

    expect(timestamp).not.toBeInTheDocument();
  });

  it('should render a bubble tail in the ChatBubble component', () => {
<<<<<<< HEAD
    const component = <ChatBubble senderName='test user' variant='outgoing' showTail={true} >test message</ChatBubble>;
=======
    const component = (
      <ChatBubble
        content="test message"
        senderName="test user"
        variant="outgoing"
        showTail={true}
      />
    );
>>>>>>> 31932d56
    const { getByTestId } = renderWithTheme(lightTheme, component);
    const content = getByTestId('tail');

    expect(content).toBeInTheDocument();
  });

  it('should not render a bubble tail in the ChatBubble component if showTail is false', () => {
<<<<<<< HEAD
    const component = <ChatBubble senderName='test user' variant='outgoing' showTail={false} >test message</ChatBubble>;
=======
    const component = (
      <ChatBubble
        content="test message"
        senderName="test user"
        variant="outgoing"
        showTail={false}
      />
    );
>>>>>>> 31932d56
    const { queryByTestId } = renderWithTheme(lightTheme, component);
    const name = queryByTestId('tail');

    expect(name).not.toBeInTheDocument();
  });
});<|MERGE_RESOLUTION|>--- conflicted
+++ resolved
@@ -10,17 +10,11 @@
 
 describe('ChatBubble', () => {
   it('should render a ChatBubble component in the document', () => {
-<<<<<<< HEAD
-    const component = <ChatBubble senderName='test user' variant='outgoing' >test message</ChatBubble>;
-=======
     const component = (
-      <ChatBubble
-        content="test message"
-        senderName="test user"
-        variant="outgoing"
-      />
+      <ChatBubble senderName="test user" variant="outgoing">
+        test message
+      </ChatBubble>
     );
->>>>>>> 31932d56
     const { getByTestId } = renderWithTheme(lightTheme, component);
     const message = getByTestId('chat-bubble');
 
@@ -28,17 +22,11 @@
   });
 
   it('should render content in the ChatBubble component', () => {
-<<<<<<< HEAD
-    const component = <ChatBubble senderName='test user' variant='outgoing' >test message</ChatBubble>;
-=======
     const component = (
-      <ChatBubble
-        content="test message"
-        senderName="test user"
-        variant="outgoing"
-      />
+      <ChatBubble senderName="test user" variant="outgoing">
+        test message
+      </ChatBubble>
     );
->>>>>>> 31932d56
     const { getByText } = renderWithTheme(lightTheme, component);
     const content = getByText('test message');
 
@@ -46,49 +34,31 @@
   });
 
   it('should render the name in the ChatBubble component', () => {
-<<<<<<< HEAD
-    const component = <ChatBubble senderName='test user' variant='outgoing' >test message</ChatBubble>;
+    const component = (
+      <ChatBubble senderName="test user" variant="outgoing">
+        test message
+      </ChatBubble>
+    );
     const { queryByTestId } = renderWithTheme(lightTheme, component);
     const name = queryByTestId('chat-bubble-sender-name');
-=======
-    const component = (
-      <ChatBubble
-        content="test message"
-        senderName="test user"
-        variant="outgoing"
-      />
-    );
-    const { getByText } = renderWithTheme(lightTheme, component);
-    const name = getByText('test user');
->>>>>>> 31932d56
 
     expect(name).toBeInTheDocument();
   });
 
-<<<<<<< HEAD
   it('should not render the name in the ChatBubble component if senderName is null', () => {
-    const component = <ChatBubble variant='outgoing'>test message</ChatBubble>;
+    const component = <ChatBubble variant="outgoing">test message</ChatBubble>;
     const { queryByTestId } = renderWithTheme(lightTheme, component);
     const name = queryByTestId('chat-bubble-sender-name');
-=======
-  it('should not render the name in the ChatBubble component if showName is false', () => {
-    const component = (
-      <ChatBubble
-        content="test message"
-        senderName="test user"
-        variant="outgoing"
-        showName={false}
-      />
-    );
-    const { queryByText } = renderWithTheme(lightTheme, component);
-    const name = queryByText('test user');
->>>>>>> 31932d56
 
     expect(name).not.toBeInTheDocument();
   });
 
   it('should render timestamp in the ChatBubble component', () => {
-    const component = <ChatBubble senderName='test user' timestamp='1:30 PM' variant='outgoing' >test message</ChatBubble>;
+    const component = (
+      <ChatBubble senderName="test user" timestamp="1:30 PM" variant="outgoing">
+        test message
+      </ChatBubble>
+    );
     const { queryByTestId } = renderWithTheme(lightTheme, component);
     const timestamp = queryByTestId('chat-bubble-timestamp');
 
@@ -96,7 +66,11 @@
   });
 
   it('should not render timestamp in the ChatBubble component if timestamp is null', () => {
-    const component = <ChatBubble senderName='test user' variant='outgoing' >test message</ChatBubble>;
+    const component = (
+      <ChatBubble senderName="test user" variant="outgoing">
+        test message
+      </ChatBubble>
+    );
     const { queryByTestId } = renderWithTheme(lightTheme, component);
     const timestamp = queryByTestId('chat-bubble-timestamp');
 
@@ -104,18 +78,11 @@
   });
 
   it('should render a bubble tail in the ChatBubble component', () => {
-<<<<<<< HEAD
-    const component = <ChatBubble senderName='test user' variant='outgoing' showTail={true} >test message</ChatBubble>;
-=======
     const component = (
-      <ChatBubble
-        content="test message"
-        senderName="test user"
-        variant="outgoing"
-        showTail={true}
-      />
+      <ChatBubble senderName="test user" variant="outgoing" showTail={true}>
+        test message
+      </ChatBubble>
     );
->>>>>>> 31932d56
     const { getByTestId } = renderWithTheme(lightTheme, component);
     const content = getByTestId('tail');
 
@@ -123,18 +90,11 @@
   });
 
   it('should not render a bubble tail in the ChatBubble component if showTail is false', () => {
-<<<<<<< HEAD
-    const component = <ChatBubble senderName='test user' variant='outgoing' showTail={false} >test message</ChatBubble>;
-=======
     const component = (
-      <ChatBubble
-        content="test message"
-        senderName="test user"
-        variant="outgoing"
-        showTail={false}
-      />
+      <ChatBubble senderName="test user" variant="outgoing" showTail={false}>
+        test message
+      </ChatBubble>
     );
->>>>>>> 31932d56
     const { queryByTestId } = renderWithTheme(lightTheme, component);
     const name = queryByTestId('tail');
 
