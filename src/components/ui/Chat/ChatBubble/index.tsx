--- conflicted
+++ resolved
@@ -24,7 +24,6 @@
   children?: ReactNode | ReactNode[];
 }
 
-<<<<<<< HEAD
 export const ChatBubble: FC<ChatBubbleProps> = ({ variant, senderName, timestamp, showTail, redacted, children, ...rest }) => {
   return (
     <StyledChatBubble variant={variant} editable={false} {...rest} data-testid='chat-bubble'>
@@ -36,30 +35,6 @@
       {children && <div>{children}</div>}
       {showTail &&   
       <svg viewBox="0 0 4 9" data-testid='tail'>
-=======
-export const ChatBubble: FC<ChatBubbleProps> = ({
-  variant,
-  senderName,
-  content,
-  showName = true,
-  showTail,
-  redacted,
-  children,
-  ...rest
-}) => {
-  return (
-    <StyledChatBubble
-      variant={variant}
-      editable={false}
-      {...rest}
-      data-testid="chat-bubble"
-    >
-      {showName && <div className="ch-sender-name">{senderName}</div>}
-      <div>{content}</div>
-      {children}
-      {showTail && (
-        <svg viewBox="0 0 4 9" data-testid="tail">
->>>>>>> 31932d56
           <g stroke="none" strokeWidth="1" fill="none" fillRule="evenodd">
             <g transform="translate(0, -53)" className="ch-chat-bubble-tail">
               <path d="M4,62 L3.92789928,61.999999 C2.89671177,62.0004988 1.33197354,61.8123902 0.200755581,60.8250184 C-0.0781312712,60.5814641 -0.0639788041,60.0290387 0.229060515,59.8181428 C1.47198013,58.9247413 3.99237825,57.6821586 4,52.9112516 L4,52.9112516 L4,62 Z" />
